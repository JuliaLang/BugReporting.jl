name = "BugReporting"
uuid = "bcf9a6e7-4020-453c-b88e-690564246bb8"
<<<<<<< HEAD
authors = ["Keno Fischer <keno@juliacomputing.com>", "Tim Besard <tim.besard@gmail.com>"]
version = "0.2.6"
=======
authors = ["Keno Fischer <keno@juliacomputing.com>",
           "Tim Besard <tim.besard@gmail.com>"]
version = "0.2.7"
>>>>>>> 900bb953

[deps]
AWS = "fbe9abb3-538b-5e4e-ba9e-bc94f4f92ebc"
AWSS3 = "1c724243-ef5b-51ab-93f4-b0a88ac62a95"
Downloads = "f43a241f-c20a-4ad4-852c-f6b1247861c6"
Elfutils_jll = "ab5a07f8-06af-567f-a878-e8bb879eba5a"
GDB_jll = "a8b33d9f-0f8b-5197-9986-f85cbaa50c6c"
Git = "d7ba0133-e1db-5d97-8f8c-041e4b3a1eb2"
HTTP = "cd3eb016-35fb-5094-929b-558a96fad6f3"
JSON = "682c06a0-de6a-54ab-a142-c8b1cf79cde6"
ProgressMeter = "92933f4c-e287-5a05-a399-4b506db050ca"
Scratch = "6c6a2e73-6563-6170-7368-637461726353"
Tar = "a4e569a6-e804-4fa4-b0f3-eef7a1d5b13e"
Zstd_jll = "3161d3a3-bdf6-5164-811a-617609db77b4"
rr_jll = "e86bdf43-55f7-5ea2-9fd0-e7daa2c0f2b4"

[compat]
AWS = "1.49"
AWSS3 = "0.8, 0.9, 0.10"
Elfutils_jll = "0.182"
GDB_jll = "12.1"
Git = "1.0"
HTTP = "1.0"
JSON = "0.21"
ProgressMeter = "1"
Scratch = "1"
Tar = "1.3.1"
julia = "1.3"
rr_jll = "5.3.1"

[extras]
Pkg = "44cfe95a-1eb2-52ea-b672-e2afdf69b78f"
Test = "8dfed614-e22c-5e08-85e1-65c5234f0b40"

[targets]
test = ["Test", "Pkg"]<|MERGE_RESOLUTION|>--- conflicted
+++ resolved
@@ -1,13 +1,7 @@
 name = "BugReporting"
 uuid = "bcf9a6e7-4020-453c-b88e-690564246bb8"
-<<<<<<< HEAD
 authors = ["Keno Fischer <keno@juliacomputing.com>", "Tim Besard <tim.besard@gmail.com>"]
-version = "0.2.6"
-=======
-authors = ["Keno Fischer <keno@juliacomputing.com>",
-           "Tim Besard <tim.besard@gmail.com>"]
 version = "0.2.7"
->>>>>>> 900bb953
 
 [deps]
 AWS = "fbe9abb3-538b-5e4e-ba9e-bc94f4f92ebc"
